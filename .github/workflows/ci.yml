name: CI

on:
  pull_request:
  push:
    branches: [ main ]

env:
  CARGO_TERM_COLOR: always
  CARGO_DENY_VERSION: 0.18.4
  CARGO_AUDIT_VERSION: 0.21.2
  CARGO_LLVM_COV_VERSION: 0.6.19

jobs:
  check:
    runs-on: ubuntu-latest
    steps:
    - uses: actions/checkout@v4
    
    - name: Install Rust toolchain
      run: |
        rustup update stable
        rustup default stable
        rustup component add clippy rustfmt
    
    - name: Cache cargo registry
      uses: actions/cache@v4
      with:
        path: |
          ~/.cargo/registry
          ~/.cargo/git
          target
        key: ${{ runner.os }}-cargo-${{ hashFiles('**/Cargo.lock') }}
        restore-keys: |
          ${{ runner.os }}-cargo-
    
    - name: Cache cargo tools
      uses: actions/cache@v4
      with:
        path: ~/.cargo/bin
        key: ${{ runner.os }}-cargo-tools-deny-${{ env.CARGO_DENY_VERSION }}-audit-${{ env.CARGO_AUDIT_VERSION }}
        restore-keys: |
          ${{ runner.os }}-cargo-tools-
    
    - name: Install cargo-deny
      run: |
        if ! command -v cargo-deny &> /dev/null; then
          cargo install --locked --version ${{ env.CARGO_DENY_VERSION }} cargo-deny
        fi
    
    - name: Install cargo-audit
      run: |
        if ! command -v cargo-audit &> /dev/null; then
          cargo install --locked --version ${{ env.CARGO_AUDIT_VERSION }} cargo-audit
        fi
    
    - name: Check formatting
      run: cargo fmt --all -- --check
    
    - name: Run clippy
      run: cargo clippy --all-targets --all-features -- -D warnings
    
    - name: Build
      run: cargo build --verbose
    
    - name: Run cargo deny
      run: cargo deny check
    
    - name: Run cargo audit
      run: cargo audit

  test-matrix:
    runs-on: ${{ matrix.os }}

    strategy:
      matrix:
        os: [ubuntu-latest, windows-latest, macos-latest]
        rust: [stable, beta]
        exclude:
          # Don't run beta on all platforms to save CI time
          - os: windows-latest
            rust: beta
          - os: macos-latest
            rust: beta
    steps:
    - uses: actions/checkout@v4

    - name: Install Rust toolchain
      run: |
        rustup update ${{ matrix.rust }}
        rustup default ${{ matrix.rust }}
   
<<<<<<< HEAD
=======
    - name: Cache cargo-llvm-cov
      uses: actions/cache@v4
      with:
        path: |
          ~/.cargo/bin
          ~/.rustup/toolchains
        key: ${{ runner.os }}-cargo-llvm-cov-${{ env.CARGO_LLVM_COV_VERSION }}
        restore-keys: |
          ${{ runner.os }}-cargo-llvm-cov-

    - name: Install cargo-llvm-cov
      shell: bash
      run: |
        if ! command -v cargo-llvm-cov &> /dev/null; then
          cargo install --locked --version ${{ env.CARGO_LLVM_COV_VERSION }} cargo-llvm-cov
        fi

>>>>>>> 049ee1ae
    - name: Cache cargo registry
      uses: actions/cache@v4
      with:
        path: |
          ~/.cargo/registry
          ~/.cargo/git
          target
        key: ${{ runner.os }}-${{ matrix.rust }}-cargo-${{ hashFiles('**/Cargo.lock') }}
        restore-keys: |
          ${{ runner.os }}-${{ matrix.rust }}-cargo-
    
    - name: Build
      run: cargo build --verbose
    
    - name: Run tests
      run: cargo test --verbose --lib

    - name: Generate coverage report
      run: cargo llvm-cov --lib --verbose --lcov --output-path=unit-tests.lcov
    
    - name: Upload coverage report
      env:
        COVERALLS_TOKEN: ${{ secrets.COVERALLS_REPO_TOKEN }}
      uses: coverallsapp/github-action@v2.3.6
      with:
        github-token: ${{ secrets.GITHUB_TOKEN }}
        path-to-lcov: unit-tests.lcov
        parallel: true
        flag-name: ${{ matrix.os }}-${{ matrix.rust }}-unit-tests

  # Minimum supported Rust version check
  msrv:
    runs-on: ubuntu-latest
    steps:
    - uses: actions/checkout@v4
    
    - name: Install Rust 1.89
      run: |
        rustup update 1.89
        rustup default 1.89
    
    - name: Cache cargo registry
      uses: actions/cache@v4
      with:
        path: |
          ~/.cargo/registry
          ~/.cargo/git
          target
        key: ${{ runner.os }}-1.89-cargo-${{ hashFiles('**/Cargo.lock') }}
        restore-keys: |
          ${{ runner.os }}-1.89-cargo-
    
    - name: Check MSRV build
      run: cargo check --verbose

  e2e-tests:
    runs-on: ubuntu-latest
    
    steps:
      - name: Create network and run services
        run: |
          docker network create atlas-local-network
          docker run --privileged --name docker-dind -d \
          --network atlas-local-network \
          -p 2375:2375 \
          -P \
          docker:dind \
          dockerd --host=tcp://0.0.0.0:2375
          
      - name: Checkout repository
        uses: actions/checkout@v4
        
      - name: Run runner container with mounted code
        run: |
          docker run -d --name runner \
          --network atlas-local-network \
          -e DOCKER_HOST=tcp://docker-dind:2375 \
          -v ${{ github.workspace }}:/app \
          ubuntu:latest tail -f /dev/null
          
      - name: Install Rust toolchain
        run: |
          docker exec runner apt-get update
          docker exec runner apt-get install -y curl gcc build-essential
          docker exec runner sh -c 'curl https://sh.rustup.rs -sSf | sh -s -- -y'

<<<<<<< HEAD
      - name: Run E2E Tests
        run: |
          docker exec runner sh -c "\
            . \$HOME/.cargo/env && \
            cd /app && \
            cargo test --test '*' --workspace --exclude 'src/*' --verbose --features e2e-tests"
=======
        - name: Install dependencies
          run: |
            apt-get update
            apt-get install -y curl gcc
        - name: Install Rust toolchain
          uses: actions-rust-lang/setup-rust-toolchain@v1

        - name: Cache cargo-llvm-cov
          uses: actions/cache@v4
          with:
            path: |
              ~/.cargo/bin
              ~/.rustup/toolchains
            key: ${{ runner.os }}-cargo-llvm-cov-${{ env.CARGO_LLVM_COV_VERSION }}
            restore-keys: |
              ${{ runner.os }}-cargo-llvm-cov-

        - name: Install cargo-llvm-cov
          shell: bash
          run: |
            if ! command -v cargo-llvm-cov &> /dev/null; then
              cargo install --locked --version ${{ env.CARGO_LLVM_COV_VERSION }} cargo-llvm-cov
            fi

        - name: Run E2E Tests
          run: cargo test --test '*' --workspace --exclude 'src/*' --verbose --features e2e-tests

        - name: Generate coverage report
          run: cargo llvm-cov --test '*' --workspace --exclude 'src/*' --verbose --features e2e-tests --lcov --output-path=e2e-tests.lcov

        - name: Upload coverage report
          uses: coverallsapp/github-action@v2.3.6
          with:
            github-token: ${{ secrets.GITHUB_TOKEN }}
            path-to-lcov: e2e-tests.lcov
            parallel: true
            flag-name: e2e-tests

  coverage:
    name: Report Coverage
    runs-on: ubuntu-latest
    needs: [test-matrix, e2e-tests]
    steps:
      - name: Send coverage
        env:
          COVERALLS_TOKEN: ${{ secrets.COVERALLS_REPO_TOKEN }}
        uses: coverallsapp/github-action@v2.3.6
        with:
          github-token: ${{ secrets.GITHUB_TOKEN }}
          parallel-finished: true
>>>>>>> 049ee1ae
<|MERGE_RESOLUTION|>--- conflicted
+++ resolved
@@ -90,8 +90,6 @@
         rustup update ${{ matrix.rust }}
         rustup default ${{ matrix.rust }}
    
-<<<<<<< HEAD
-=======
     - name: Cache cargo-llvm-cov
       uses: actions/cache@v4
       with:
@@ -109,7 +107,6 @@
           cargo install --locked --version ${{ env.CARGO_LLVM_COV_VERSION }} cargo-llvm-cov
         fi
 
->>>>>>> 049ee1ae
     - name: Cache cargo registry
       uses: actions/cache@v4
       with:
@@ -196,51 +193,12 @@
           docker exec runner apt-get install -y curl gcc build-essential
           docker exec runner sh -c 'curl https://sh.rustup.rs -sSf | sh -s -- -y'
 
-<<<<<<< HEAD
       - name: Run E2E Tests
         run: |
           docker exec runner sh -c "\
             . \$HOME/.cargo/env && \
             cd /app && \
             cargo test --test '*' --workspace --exclude 'src/*' --verbose --features e2e-tests"
-=======
-        - name: Install dependencies
-          run: |
-            apt-get update
-            apt-get install -y curl gcc
-        - name: Install Rust toolchain
-          uses: actions-rust-lang/setup-rust-toolchain@v1
-
-        - name: Cache cargo-llvm-cov
-          uses: actions/cache@v4
-          with:
-            path: |
-              ~/.cargo/bin
-              ~/.rustup/toolchains
-            key: ${{ runner.os }}-cargo-llvm-cov-${{ env.CARGO_LLVM_COV_VERSION }}
-            restore-keys: |
-              ${{ runner.os }}-cargo-llvm-cov-
-
-        - name: Install cargo-llvm-cov
-          shell: bash
-          run: |
-            if ! command -v cargo-llvm-cov &> /dev/null; then
-              cargo install --locked --version ${{ env.CARGO_LLVM_COV_VERSION }} cargo-llvm-cov
-            fi
-
-        - name: Run E2E Tests
-          run: cargo test --test '*' --workspace --exclude 'src/*' --verbose --features e2e-tests
-
-        - name: Generate coverage report
-          run: cargo llvm-cov --test '*' --workspace --exclude 'src/*' --verbose --features e2e-tests --lcov --output-path=e2e-tests.lcov
-
-        - name: Upload coverage report
-          uses: coverallsapp/github-action@v2.3.6
-          with:
-            github-token: ${{ secrets.GITHUB_TOKEN }}
-            path-to-lcov: e2e-tests.lcov
-            parallel: true
-            flag-name: e2e-tests
 
   coverage:
     name: Report Coverage
@@ -253,5 +211,4 @@
         uses: coverallsapp/github-action@v2.3.6
         with:
           github-token: ${{ secrets.GITHUB_TOKEN }}
-          parallel-finished: true
->>>>>>> 049ee1ae
+          parallel-finished: true